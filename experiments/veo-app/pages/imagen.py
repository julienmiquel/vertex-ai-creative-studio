--- conflicted
+++ resolved
@@ -22,15 +22,16 @@
 import requests
 
 # from google.cloud.aiplatform import telemetry
+# from google.cloud.aiplatform import telemetry
 from components.header import header
 from components.page_scaffold import (
     page_frame,
     page_scaffold,
 )
-<<<<<<< HEAD
 from config.default import Default, ImageModel
 from config.rewriters import REWRITER_PROMPT
 from models.gemini import image_critique, rewriter
+
 # from models.image_models import ImageModel # Ensure this is removed if ImageModel moved
 from models.image_models import generate_images as image_generation
 from svg_icon.svg_icon_component import svg_icon_component
@@ -41,16 +42,6 @@
 def _get_default_image_models():
     """Helper function for PageState default_factory."""
     return app_config_instance.display_image_models.copy()
-=======
-from config.default import Default
-from config.rewriters import REWRITER_PROMPT
-from models.gemini import image_critique, rewriter
-from models.image_models import ImageModel
-from models.image_models import generate_images as image_generation
-from svg_icon.svg_icon_component import svg_icon_component
-
-config = Default()
->>>>>>> bb5047c5
 
 
 @dataclass
@@ -60,38 +51,22 @@
 
     # Image generation model selection and output
     image_models: list[ImageModel] = field(
-<<<<<<< HEAD
         default_factory=_get_default_image_models
     )
     image_output: list[str] = field(default_factory=list)
     image_commentary: str = ""
     image_model_name: str = app_config_instance.MODEL_IMAGEN_FAST # Updated constant name
-=======
-        default_factory=lambda: config.display_image_models.copy()
-    )
-    image_output: list[str] = field(default_factory=list)
-    image_commentary: str = ""
-    image_model_name: str = config.MODEL_IMAGEN3_FAST
->>>>>>> bb5047c5
 
     # General UI state
     is_loading: bool = False
     show_advanced: bool = False
-<<<<<<< HEAD
+    show_advanced: bool = False
 
     # Image prompt and related settings
     image_prompt_input: str = ""
     image_prompt_placeholder: str = ""
     image_textarea_key: int = 0
 
-=======
-
-    # Image prompt and related settings
-    image_prompt_input: str = ""
-    image_prompt_placeholder: str = ""
-    image_textarea_key: int = 0
-
->>>>>>> bb5047c5
     image_negative_prompt_input: str = ""
     image_negative_prompt_placeholder: str = ""
     image_negative_prompt_key: int = 0  # Or handle None later
@@ -107,17 +82,37 @@
     image_lighting: str = "Golden hour"
     image_composition: str = "Wide angle"
     image_aspect_ratio: str = "1:1"
+    # Image prompt and related settings
+    image_prompt_input: str = ""
+    image_prompt_placeholder: str = ""
+    image_textarea_key: int = 0
+
+    image_negative_prompt_input: str = ""
+    image_negative_prompt_placeholder: str = ""
+    image_negative_prompt_key: int = 0  # Or handle None later
+
+    # Image generation parameters
+    imagen_watermark: bool = True
+    imagen_seed: int = 0
+    imagen_image_count: int = 3
+
+    # Image style modifiers
+    image_content_type: str = "Photo"
+    image_color_tone: str = "Cool tone"
+    image_lighting: str = "Golden hour"
+    image_composition: str = "Wide angle"
+    image_aspect_ratio: str = "1:1"
 
 
 def imagen_content(app_state: me.state):
     """Imagen Mesop Page"""
 
+    state = me.state(PageState)
     state = me.state(PageState)
 
     with page_scaffold():  # pylint: disable=not-context-manager
         with page_frame():  # pylint: disable=not-context-manager
             header("Imagen Creative Studio", "image")
-<<<<<<< HEAD
             
             with me.box(
                 style=me.Style(display="flex",justify_content="end"),
@@ -136,8 +131,6 @@
                     on_selection_change=on_selection_change_image,
                     value=state.image_model_name,
             )
-=======
->>>>>>> bb5047c5
 
             with me.box(style=_BOX_STYLE):
                 me.text(
@@ -385,11 +378,7 @@
                                 # print(f"{idx}: {len(img)}")
                                 img_url = img.replace(
                                     "gs://",
-<<<<<<< HEAD
                                     "https://storage.googleapis.com/", # Changed to standard public GCS URL
-=======
-                                    "https://storage.mtls.cloud.google.com/",
->>>>>>> bb5047c5
                                 )
                                 me.image(
                                     # src=f"data:image/png;base64,{img}",
@@ -486,7 +475,6 @@
     state = me.state(PageState)
     state.is_loading = True
     state.image_output.clear()
-<<<<<<< HEAD
     state.image_commentary = ""
     state.error_message = ""  # Clear previous general errors
     # state.show_error_dialog = False # This will be handled by generate_compliment or the except block
@@ -619,63 +607,6 @@
         # print(f"Response type: {type(response)}, Response content: {response}")
 
 
-=======
-    yield
-    generate_images(state.image_prompt_input)
-    generate_compliment(state.image_prompt_input)
-    state.is_loading = False
-    yield
-
-
-def on_select_image_count(e: me.SelectSelectionChangeEvent):
-    """Change Event For Selecting an Image Model."""
-    state = me.state(PageState)
-    setattr(state, e.key, e.value)
-
-
-def generate_images(input_txt: str):
-    """Generate Images"""
-    state = me.state(PageState)
-
-    # handle condition where someone hits "random" but doens't modify
-    if not input_txt and state.image_prompt_placeholder:
-        input_txt = state.image_prompt_placeholder
-    state.image_output.clear()
-    modifiers = []
-    for mod in config.image_modifiers:
-        if mod != "aspect_ratio":
-            if getattr(state, f"image_{mod}") != "None":
-                modifiers.append(getattr(state, f"image_{mod}"))
-    prompt_modifiers = ", ".join(modifiers)
-    prompt = f"{input_txt} {prompt_modifiers}"
-    print(f"prompt: {prompt}")
-    if state.image_negative_prompt_input:
-        print(f"negative prompt: {state.image_negative_prompt_input}")
-    print(f"model: {state.image_model_name}")
-
-    # image_generation_model = ImageGenerationModel.from_pretrained(
-    #     state.image_model_name
-    # )
-    # response = image_generation_model.generate_images(
-    #     prompt=prompt,
-    #     add_watermark=True,
-    #     aspect_ratio=getattr(state, "image_aspect_ratio"),
-    #     number_of_images=int(state.imagen_image_count),
-    #     output_gcs_uri=f"gs://{config.IMAGE_BUCKET}",
-    #     language="auto",
-    #     negative_prompt=state.image_negative_prompt_input,
-    # )
-
-    response = image_generation(state.image_model_name, prompt)
-
-    for idx, img in enumerate(response.images):
-        print(
-            f"generated image: {idx} size: {len(img._as_base64_string())} at {img._gcs_uri}"
-        )
-        state.image_output.append(img._gcs_uri)
-
-
->>>>>>> bb5047c5
 def on_image_input(e: me.InputEvent):
     """Image Input Event"""
     state = me.state(PageState)
@@ -685,11 +616,7 @@
 def random_prompt_generator(e: me.ClickEvent):
     """Click Event to generate a random prompt from a list of predefined prompts."""
     state = me.state(PageState)
-<<<<<<< HEAD
     with open(app_config_instance.IMAGEN_PROMPTS_JSON, "r", encoding="utf-8") as file:
-=======
-    with open(config.IMAGEN_PROMPTS_JSON, "r", encoding="utf-8") as file:
->>>>>>> bb5047c5
         data = file.read()
     prompts = json.loads(data)
     random_prompt = random.choice(prompts["imagen"])
@@ -764,10 +691,7 @@
     padding=me.Padding(top=16, left=16, right=16, bottom=16),
     display="flex",
     flex_direction="column",
-<<<<<<< HEAD
     margin=me.Margin(bottom=28)
-=======
->>>>>>> bb5047c5
 )
 
 
@@ -831,13 +755,8 @@
         #         state.show_error_dialog = True
 
     state.image_commentary = critique
-<<<<<<< HEAD
     # state.is_loading = False # Removed: Managed by the caller
     # yield # Removed: Managed by the caller
-=======
-    state.is_loading = False
-    yield
->>>>>>> bb5047c5
     print(
         "I don't listen to what art critics say. I don't know anybody who needs a critic to find out what art is. - Basquiat"
     )